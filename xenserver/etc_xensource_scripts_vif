#!/bin/sh

# Copyright (C) 2008,2009 Citrix Systems, Inc.
#
# This program is free software; you can redistribute it and/or modify
# it under the terms of the GNU Lesser General Public License as published
# by the Free Software Foundation; version 2.1 only. with the special
# exception on linking described in file LICENSE.
#
# This program is distributed in the hope that it will be useful,
# but WITHOUT ANY WARRANTY; without even the implied warranty of
# MERCHANTABILITY or FITNESS FOR A PARTICULAR PURPOSE.  See the
# GNU Lesser General Public License for more details.

# CA-23900: Warning: when VIFs are added to windows guests with PV drivers the backend vif device is registered,
# unregistered and then registered again. This causes the udev event to fire twice and this script runs twice.
# Since the first invocation of the script races with the device unregistration, spurious errors are possible
# which will be logged but are safe to ignore since the second script invocation should complete the operation.
# Note that each script invocation is run synchronously from udev and so the scripts don't race with each other.

# Keep other-config/ keys in sync with device.ml:vif_udev_keys

<<<<<<< HEAD
=======
BRCTL="/usr/sbin/brctl"
IP="/sbin/ip"

cfg_mod="/usr/bin/ovs-cfg-mod"
>>>>>>> 5819a7cd
vsctl="/usr/bin/ovs-vsctl"
service="/sbin/service"

handle_promiscuous()
{
    local arg=$(xenstore-read "${PRIVATE}/other-config/promiscuous" 2>/dev/null)
    if [ $? -eq 0 -a -n "${arg}" ] ; then
	case $NETWORK_MODE in
	    bridge)
		case "${arg}" in 
		    true|on) echo 1 > /sys/class/net/${dev}/brport/promisc ;;
		    *) echo 0 > /sys/class/net/${dev}/brport/promisc ;;
		esac
		;;
	    vswitch)
		logger -t script-vif "${dev}: Promiscuous ports are not supported via vSwitch."
		;;
	esac
    fi
}

handle_ethtool()
{
    local opt=$1
    local arg=$(xenstore-read "${PRIVATE}/other-config/ethtool-${opt}" 2>/dev/null)
    if [ $? -eq 0 -a -n "${arg}" ] ; then
        case "${arg}" in
            true|on)   /sbin/ethtool -K "${dev}" "${opt}" on ;;
            false|off) /sbin/ethtool -K "${dev}" "${opt}" off ;;
            *) logger -t scripts-vif "Unknown ethtool argument ${opt}=${arg} on ${dev}/${VIFUUID}" ;;
        esac
    fi
}

handle_mtu()
{
    local mtu=$(xenstore-read "${PRIVATE}/MTU" 2>/dev/null)
    if [ $? -eq 0 -a -n "${mtu}" ]; then
	echo "${mtu}" > /sys/class/net/${dev}/mtu
    fi
}

handle_vswitch_vif_details()
{
    local vif_details=
    local net_uuid=$(xenstore-read "${PRIVATE}/network-uuid" 2>/dev/null)
    if [ -n "${net_uuid}" ] ; then
	vif_details="$vif_details --add=port.${dev}.net-uuid=${net_uuid}"
    fi

    local address=$(xenstore-read "/local/domain/$DOMID/device/vif/$DEVID/mac" 2>/dev/null)
    if [ -n "${address}" ] ; then
	vif_details="$vif_details --add=port.${dev}.vif-mac=${address}"
    fi

    local vif_uuid=$(xenstore-read "${PRIVATE}/vif-uuid" 2>/dev/null)
    if [ -n "${vif_uuid}" ] ; then
	vif_details="$vif_details --add=port.${dev}.vif-uuid=${vif_uuid}"
    fi

    local vm=$(xenstore-read "/local/domain/$DOMID/vm" 2>/dev/null)
    if [ $? -eq 0 -a -n "${vm}" ] ; then
	local vm_uuid=$(xenstore-read "$vm/uuid" 2>/dev/null)
    fi
    if [ -n "${vm_uuid}" ] ; then
	vif_details="$vif_details --add=port.${dev}.vm-uuid=${vm_uuid}"
    fi
    echo ${vif_details}
}

add_to_bridge()
{
    local address=$(xenstore-read "${PRIVATE}/bridge-MAC")
    if [ $? -ne 0 -o -z "${address}" ]; then
	logger -t scripts-vif "Failed to read ${PRIVATE}/bridge-MAC from xenstore"
	exit 1
    fi
    local bridge=$(xenstore-read "${PRIVATE}/bridge")
    if [ $? -ne 0 -o -z "${bridge}" ]; then
	logger -t scripts-vif "Failed to read ${PRIVATE}/bridge from xenstore"
	exit 1
    fi
    logger -t scripts-vif "Adding ${dev} to ${bridge} with address ${address}"

    ${IP} link set "${dev}" down                        || logger -t scripts-vif "Failed to ip link set ${dev} down"
    ${IP} link set "${dev}" arp off                     || logger -t scripts-vif "Failed to ip link set ${dev} arp off"
    ${IP} link set "${dev}" multicast off               || logger -t scripts-vif "Failed to ip link set ${dev} multicast off"
    ${IP} link set "${dev}" address "${address}"        || logger -t scripts-vif "Failed to ip link set ${dev} address ${address}"
    ${IP} addr flush "${dev}"                           || logger -t scripts-vif "Failed to ip addr flush ${dev}"

    case $NETWORK_MODE in
	bridge)
	    ${BRCTL} setfd "${bridge}" 0                        || logger -t scripts-vif "Failed to brctl setfd ${bridge} 0"
	    ${BRCTL} addif "${bridge}" "${dev}"                 || logger -t scripts-vif "Failed to brctl addif ${bridge} ${dev}"
	    ;;
	vswitch)
	    local VLAN_ID=$($vsctl br-to-vlan $bridge)
	    local vid=
	    if [ "$VLAN_ID" -ne 0 ] ; then
		bridge=$($vsctl br-to-parent $bridge)
		vid="--add=vlan.${dev}.tag=${VLAN_ID}"
	    fi

	    if [ "$TYPE" = "vif" ] ; then
		local vif_details=$(handle_vswitch_vif_details)
	    fi

	    $cfg_mod -F /etc/ovs-vswitchd.conf \
		--del-match="bridge.*.port=${dev}" \
		--del-match="vlan.${dev}.trunks=*" \
		--del-match="vlan.${dev}.tag=*" \
		--del-match="port.${dev}.[!0-9]*" \
		--add="bridge.$bridge.port=${dev}" \
		$vid $vif_details -c 
	    $service vswitch reload
	    ;;
    esac
	    
    ${IP} link set "${dev}" up                          || logger -t scripts-vif "Failed to ip link set ${dev} up"
}

<<<<<<< HEAD
    ${IP} link set "${vif}" down                        || logger -t scripts-vif "Failed to ip link set ${vif} down"
    ${IP} link set "${vif}" arp off                     || logger -t scripts-vif "Failed to ip link set ${vif} arp off"
    ${IP} link set "${vif}" multicast off               || logger -t scripts-vif "Failed to ip link set ${vif} multicast off"
    ${IP} link set "${vif}" address "${address}"        || logger -t scripts-vif "Failed to ip link set ${vif} address ${address}"
    ${IP} addr flush "${vif}"                           || logger -t scripts-vif "Failed to ip addr flush ${vif}"
=======
remove_from_bridge()
{
    case $NETWORK_MODE in
	bridge)
	    # Nothing to do
	    ;;
	vswitch)
	    $cfg_mod -vANY:console:emer -F /etc/ovs-vswitchd.conf \
		--del-match="bridge.*.port=${dev}" \
		--del-match="vlan.${dev}.trunks=*" \
		--del-match="vlan.${dev}.tag=*" \
		--del-match="port.${dev}.[!0-9]*" -c
	    $service vswitch reload
	    ;;
    esac
}

NETWORK_MODE=$(cat /etc/xensource/network.conf)
ACTION=$1
TYPE=$2
>>>>>>> 5819a7cd

case $NETWORK_MODE in
    bridge|vswitch) ;;
    *)
	logger -t scripts-vif "Unknown network mode $NETWORK_MODE"
	exit 1
	;;
esac

<<<<<<< HEAD
    $vsctl add-port $bridge $vif $vif_details
=======
case ${TYPE} in
    vif)
	DOMID=`echo ${XENBUS_PATH} | cut -f 3 -d '/'`
	DEVID=`echo ${XENBUS_PATH} | cut -f 4 -d '/'`
	dev=vif${DOMID}.${DEVID}
	;;
    tap)
	dev=$INTERFACE
	DOMID=`echo ${dev#tap} | cut -f 1 -d '.'`
	DEVID=`echo ${dev#tap} | cut -f 2 -d '.'`
	;;
    *)  
	logger -t scripts-vif "unknown interface type ${TYPE}"
	exit 1
	;;
esac
>>>>>>> 5819a7cd

XAPI=/xapi/${DOMID}/hotplug/vif/${DEVID}
HOTPLUG=/xapi/${DOMID}/hotplug/vif/${DEVID}
PRIVATE=/xapi/${DOMID}/private/vif/${DEVID}

logger -t scripts-vif "Called as \"$@\" domid:$DOMID devid:$DEVID mode:$NETWORK_MODE"
case "${ACTION}" in
online)
	if [ "${TYPE}" = "vif" ] ; then
	    handle_ethtool rx
	    handle_ethtool tx
	    handle_ethtool sg
	    handle_ethtool tso
	    handle_ethtool ufo
	    handle_ethtool gso

	    handle_mtu
	    add_to_bridge
	    handle_promiscuous

	    xenstore-write "${HOTPLUG}/vif" "${dev}"
	    xenstore-write "${HOTPLUG}/hotplug" "online"

	    # xs-xen.pq.hq:91e986b8e49f netback-wait-for-hotplug
	    xenstore-write "/local/domain/0/backend/vif/${DOMID}/${DEVID}/hotplug-status" "connected"
	fi
	;;

add)
	if [ "${TYPE}" = "tap" ] ; then
	    add_to_bridge
	fi
	;;

remove)
<<<<<<< HEAD
	xenstore-rm "${HOTPLUG}/hotplug"
	vif=vif${DOMID}.${DEVID}
	logger -t scripts-vif "${vif} has been removed"
	$vsctl del-port $bridge $vif
=======
	if [ "${TYPE}" = "vif" ] ;then
	    xenstore-rm "${HOTPLUG}/hotplug"
	fi
	logger -t scripts-vif "${dev} has been removed"
	remove_from_bridge
>>>>>>> 5819a7cd
	;;
esac<|MERGE_RESOLUTION|>--- conflicted
+++ resolved
@@ -20,15 +20,11 @@
 
 # Keep other-config/ keys in sync with device.ml:vif_udev_keys
 
-<<<<<<< HEAD
-=======
 BRCTL="/usr/sbin/brctl"
 IP="/sbin/ip"
 
-cfg_mod="/usr/bin/ovs-cfg-mod"
->>>>>>> 5819a7cd
 vsctl="/usr/bin/ovs-vsctl"
-service="/sbin/service"
+dump_vif_details="/usr/share/vswitch/scripts/dump-vif-details"
 
 handle_promiscuous()
 {
@@ -69,34 +65,6 @@
     fi
 }
 
-handle_vswitch_vif_details()
-{
-    local vif_details=
-    local net_uuid=$(xenstore-read "${PRIVATE}/network-uuid" 2>/dev/null)
-    if [ -n "${net_uuid}" ] ; then
-	vif_details="$vif_details --add=port.${dev}.net-uuid=${net_uuid}"
-    fi
-
-    local address=$(xenstore-read "/local/domain/$DOMID/device/vif/$DEVID/mac" 2>/dev/null)
-    if [ -n "${address}" ] ; then
-	vif_details="$vif_details --add=port.${dev}.vif-mac=${address}"
-    fi
-
-    local vif_uuid=$(xenstore-read "${PRIVATE}/vif-uuid" 2>/dev/null)
-    if [ -n "${vif_uuid}" ] ; then
-	vif_details="$vif_details --add=port.${dev}.vif-uuid=${vif_uuid}"
-    fi
-
-    local vm=$(xenstore-read "/local/domain/$DOMID/vm" 2>/dev/null)
-    if [ $? -eq 0 -a -n "${vm}" ] ; then
-	local vm_uuid=$(xenstore-read "$vm/uuid" 2>/dev/null)
-    fi
-    if [ -n "${vm_uuid}" ] ; then
-	vif_details="$vif_details --add=port.${dev}.vm-uuid=${vm_uuid}"
-    fi
-    echo ${vif_details}
-}
-
 add_to_bridge()
 {
     local address=$(xenstore-read "${PRIVATE}/bridge-MAC")
@@ -123,38 +91,18 @@
 	    ${BRCTL} addif "${bridge}" "${dev}"                 || logger -t scripts-vif "Failed to brctl addif ${bridge} ${dev}"
 	    ;;
 	vswitch)
-	    local VLAN_ID=$($vsctl br-to-vlan $bridge)
-	    local vid=
-	    if [ "$VLAN_ID" -ne 0 ] ; then
-		bridge=$($vsctl br-to-parent $bridge)
-		vid="--add=vlan.${dev}.tag=${VLAN_ID}"
-	    fi
+		local vif_details=$($dump_vif_details $DOMID $DEVID)
+		if [ $? -ne 0 -o -z "${vif_details}" ]; then
+			logger -t scripts-vif "Failed to retrieve vif details for vswitch"
+		fi
 
-	    if [ "$TYPE" = "vif" ] ; then
-		local vif_details=$(handle_vswitch_vif_details)
-	    fi
-
-	    $cfg_mod -F /etc/ovs-vswitchd.conf \
-		--del-match="bridge.*.port=${dev}" \
-		--del-match="vlan.${dev}.trunks=*" \
-		--del-match="vlan.${dev}.tag=*" \
-		--del-match="port.${dev}.[!0-9]*" \
-		--add="bridge.$bridge.port=${dev}" \
-		$vid $vif_details -c 
-	    $service vswitch reload
+		$vsctl add-port $bridge $dev $vif_details
 	    ;;
     esac
 	    
     ${IP} link set "${dev}" up                          || logger -t scripts-vif "Failed to ip link set ${dev} up"
 }
 
-<<<<<<< HEAD
-    ${IP} link set "${vif}" down                        || logger -t scripts-vif "Failed to ip link set ${vif} down"
-    ${IP} link set "${vif}" arp off                     || logger -t scripts-vif "Failed to ip link set ${vif} arp off"
-    ${IP} link set "${vif}" multicast off               || logger -t scripts-vif "Failed to ip link set ${vif} multicast off"
-    ${IP} link set "${vif}" address "${address}"        || logger -t scripts-vif "Failed to ip link set ${vif} address ${address}"
-    ${IP} addr flush "${vif}"                           || logger -t scripts-vif "Failed to ip addr flush ${vif}"
-=======
 remove_from_bridge()
 {
     case $NETWORK_MODE in
@@ -162,12 +110,7 @@
 	    # Nothing to do
 	    ;;
 	vswitch)
-	    $cfg_mod -vANY:console:emer -F /etc/ovs-vswitchd.conf \
-		--del-match="bridge.*.port=${dev}" \
-		--del-match="vlan.${dev}.trunks=*" \
-		--del-match="vlan.${dev}.tag=*" \
-		--del-match="port.${dev}.[!0-9]*" -c
-	    $service vswitch reload
+        $vsctl del-port $bridge $dev
 	    ;;
     esac
 }
@@ -175,7 +118,6 @@
 NETWORK_MODE=$(cat /etc/xensource/network.conf)
 ACTION=$1
 TYPE=$2
->>>>>>> 5819a7cd
 
 case $NETWORK_MODE in
     bridge|vswitch) ;;
@@ -185,9 +127,6 @@
 	;;
 esac
 
-<<<<<<< HEAD
-    $vsctl add-port $bridge $vif $vif_details
-=======
 case ${TYPE} in
     vif)
 	DOMID=`echo ${XENBUS_PATH} | cut -f 3 -d '/'`
@@ -204,7 +143,6 @@
 	exit 1
 	;;
 esac
->>>>>>> 5819a7cd
 
 XAPI=/xapi/${DOMID}/hotplug/vif/${DEVID}
 HOTPLUG=/xapi/${DOMID}/hotplug/vif/${DEVID}
@@ -240,17 +178,10 @@
 	;;
 
 remove)
-<<<<<<< HEAD
-	xenstore-rm "${HOTPLUG}/hotplug"
-	vif=vif${DOMID}.${DEVID}
-	logger -t scripts-vif "${vif} has been removed"
-	$vsctl del-port $bridge $vif
-=======
 	if [ "${TYPE}" = "vif" ] ;then
 	    xenstore-rm "${HOTPLUG}/hotplug"
 	fi
 	logger -t scripts-vif "${dev} has been removed"
 	remove_from_bridge
->>>>>>> 5819a7cd
 	;;
 esac